--- conflicted
+++ resolved
@@ -366,23 +366,14 @@
 
             string[] Paths = Files.Values.ToArray();
             string[] Hashes = new string[Paths.Length];
-<<<<<<< HEAD
-            Parallel.For(0, Paths.Length, (i) =>
+            Parallel.For(0, Paths.Length,            
+            new ParallelOptions { MaxDegreeOfParallelism = Math.Min(20, Environment.ProcessorCount) },
+            (i) =>
             {
                 var file = Paths[i];
                 Movie Movie = IsTiltSeries ? new TiltSeries(Helper.PathCombine(FolderPath, file)) : new Movie(Helper.PathCombine(FolderPath, file));
                 Hashes[i] = Movie.GetProcessingHash();
             });
-=======
-            Parallel.For(0, Paths.Length,
-                new ParallelOptions { MaxDegreeOfParallelism = Math.Min(20, Environment.ProcessorCount) },
-                i =>
-                {
-                    var file = Paths[i];
-                    Movie Movie = IsTiltSeries ? new TiltSeries(FolderPath + file) : new Movie(FolderPath + file);
-                    Hashes[i] = Movie.GetProcessingHash();
-                });
->>>>>>> 1b05545e
 
             Builder.AppendJoin("", Hashes);
 
